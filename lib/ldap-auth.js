/**
 * This module intercepts and modifies the application as follows:
 *
 * - The main page is modified to provide a login form to enter a room
 * - On submission of the presenter form, we first check LDAP for the user's credentials.  If not
 *   found, the app does whatever normal local auth it does.  If the user is found, however, we
 *   tell the app to skip its normal authentication and send back the user's relevant data.
 * - On submit of the room entry form from the main page, we require authentication in a similar
 *   manner to the presenter.  We first check LDAP, then do normal local auth, returning user data
 *   to the application.
 */

// Libraries
var util = require('util')
  , ldap = require('ldapjs')

// Handlers
var plugin = {
  configMenuInputs: configMenu,
  loadConfig:       loadConfig
};

var auth = {
  presenterAuth:    presenterAuth,
  clientUI:         clientUI,
  clientAuth:       clientAuth
};

var api;

module.exports = exports;
<<<<<<< HEAD
module.exports.plugin = plugin;
module.exports.auth = auth;
=======
module.exports.handlers = handlers;
module.exports.onEnable = function() {
  console.log("enabled");
  api = module.exports.pluginManager.api;
}
>>>>>>> 98cdf86a

// Object encompassing global methods and data - this is to help facilitate testing, but it's
// starting to look like this should have been an object from the get-go.
var LDAPAuth = {
  bind: bind,
  findLocalUser: findLocalUser,
  importLocalUser: importLocalUser,
  configMenu: configMenu,
  getLDAPUser: getLDAPUser,
  loadConfig: loadConfig,
  presenterAuth: presenterAuth,
  clientAuth: clientAuth,
  clientUI: clientUI,
  validateConfiguration: validateConfiguration,
  connect: connect,
  disconnect: disconnect,

  // Configuration settings passed in by app
  config: {},

  // LDAP client object
  client: null,

  // User id string for config replacement
  USER_ID: "{{user id}}",
}

// For testing, we expose direct function access
module.exports._LDAPAuth = LDAPAuth;

// Prefix for all account names - this ensures LDAP accounts are unlikely to collide with local
// accounts
var ACCOUNT_NAME_PREFIX = "LDAP-";

/**
 * EVENT HANDLERS
 */

// Event handler - hit when the app requests this plugin's configuration menu
function configMenu(menu) {
  api.logger.info("Configuration menu requested: ", util.inspect(menu));

  // Set up inputs to an empty array
  menu.inputs = [];

  // Hostname - where do we send our LDAP query?
  menu.inputs.push({
    key: "hostname",
    label: "LDAP host, such as \"ldaps://ldap.yourdomain.com\"",
    placeholder: "Enter your LDAP host",
    value: ""
  });

  // Bind DN
  menu.inputs.push({
    key: "bindDNFormat",
    label: "LDAP bind DN format - use \"" + LDAPAuth.USER_ID + "\" as a placeholder for where the user's id will be (this will probably look something like \"CN=" + LDAPAuth.USER_ID + "\")",
    placeholder: "Enter your LDAP bind DN format",
    value: ""
  });

  // Base DN
  menu.inputs.push({
    key: "baseDN",
    label: "LDAP base DN (this will probably look something like \"DC=ldap,DC=yourdomain,DC=com\")",
    placeholder: "Enter your LDAP base DN",
    value: ""
  });

  // Filter expression for finding and importing presenter data
  menu.inputs.push({
    key: "presenterFilter",
    label: "LDAP filter expression for presenter accounts - use \"" + LDAPAuth.USER_ID + "\" as a placeholder for where the user's id will be (this will probably look something like \"(&(CN=" + LDAPAuth.USER_ID + ")(objectClass=person))\")",
    placeholder: "Enter your LDAP filter for presenters",
    value: ""
  });

  // Filter expression for finding and authenticating client data
  menu.inputs.push({
    key: "clientFilter",
    label: "LDAP filter expression for client lookups - use \"" + LDAPAuth.USER_ID + "\" as a placeholder for where the user's id will be (this will probably look something like \"(&(CN=" + LDAPAuth.USER_ID + ")(objectClass=person))\")",
    placeholder: "Enter your LDAP filter for clients",
    value: ""
  });
}

function presenterAuth(auth, cb) {
  // Always disconnect after finishing regardless of whatever else has happened
  var callback = function(err, obj) {
    LDAPAuth.disconnect();
    cb(err, obj);
  };

  LDAPAuth.bind(auth, function(err) {
    if (err) {
      // Invalid credentials for presenter isn't an error - we just let the normal system
      // authenticate as usual
      if (err.name == "InvalidCredentialsError") {
        api.logger.info("Unable to authenticate via LDAP - falling back to local auth");
        return callback();
      }

      // Any other errors mean we have to toss the error up the stack
      return callback(err, null);
    }

    // Now we have bound to the LDAP socket, and can validate that the user can be found in LDAP
    // with our given filter
    LDAPAuth.getLDAPUser(auth, LDAPAuth.config.presenterFilter, function(err, userLDAPData) {
      if (err) {
        api.logger.error("Error trying to search user data: " + util.inspect(err));
        return callback(err, null);
      }

      // We don't want a local admin denied just because he's not a presenter in LDAP.  For
      // instance, student needs to present so admin adds student to local db.  Student chooses
      // the same password she uses in LDAP.  We need the local account to override the LDAP filter
      // exclusion so she can still present.  i.e., local always trumps LDAP.
      if (!userLDAPData || !userLDAPData.name) {
        api.logger.info("LDAP user not found - falling back to local auth");
        return callback();
      }

      // If we got here, the authentication was a success - add the user if necessary, and store
      // fake credentials in all cases
      api.logger.info("LDAP authentication successful");

      // Set up the username with the prefix for lookup and possible import
      var localName = ACCOUNT_NAME_PREFIX + auth.user;

      // Look for a local account with the same user id - we always assume user id will be unique.
      // If a user is found, we just return that and bypass the normal authentication.  If there is
      // no user, we create one, using the previously-pulled data from LDAP.
      LDAPAuth.findLocalUser(localName, function(err, user) {
        // If we get a user, we have what we wanted and can return it here.
        if (user) {
          return callback(err, user);
        }

        userLDAPData.user = localName;
        userLDAPData.pass = "LDAP";
        userLDAPData.external = true;

        api.logger.info("LDAP read successful - attempting to import: ", util.inspect(userLDAPData));
        LDAPAuth.importLocalUser(userLDAPData, function(err, user) {
          if (err) {
            return callback(err, user);
          }

          api.logger.info("Local import successful");
          return callback(null, user);
        });
      });
    });
  });
}

// Wraps the user lookup call to account manager to keep AM dependencies isolated.
function findLocalUser(localName, callback) {
  var AM = require("../../../lib/account-manager");

  AM.findUserByName(localName, function(err, user) {
    callback(err, user);
  });
}

// Imports the given user data into the local database, wrapping the account manager call in order
// to keep this dependency isolated for testing or replacing with a proper API call.
function importLocalUser(user, callback) {
  var AM = require("../../../lib/account-manager");

  AM.signup(user, function(err) {
    callback(err, user)
  });
}

function clientAuth(auth, cb) {
  // Always disconnect after finishing regardless of whatever else has happened
  var callback = function(err, obj) {
    LDAPAuth.disconnect();
    cb(err, obj);
  };

  LDAPAuth.bind(auth, function(err) {
    if (err) {
      // All errors are fatal on the client auth side since there's no "fallback" login system
      return callback(err, null);
    }

    api.logger.info("LDAP authentication successful");

    // Search for LDAP user to make sure this user is allowed here
    LDAPAuth.getLDAPUser(auth, LDAPAuth.config.clientFilter, function(err, userData) {
      if (err) {
        api.logger.error("Error trying to search client data: " + util.inspect(err));
        return callback(err, null);
      }

      api.logger.info("Authenticated and retrieved client user information: " + util.inspect(userData));
      return callback(null, userData);
    });
  });
}

// Searches for the given username, replacing the given filter's USER_ID text with the desired
// user name.  Calls the callback function with LDAP errors or a user object containing the full
// name and email address of the requested person.
function getLDAPUser(auth, filter, callback) {
  LDAPAuth.client.search(LDAPAuth.config.baseDN, {filter: filter.replace(LDAPAuth.USER_ID, auth.user), scope: "sub"}, function(err, res) {
    if (err) {
      api.logger.error("Error trying to search user data: " + util.inspect(err));
      return callback(err, null);
    }

    // Set up an empty record
    var newUser = {}

    // If any errors occur, we need to flag the user search as having failed so we can call
    // the callback properly
    var failure = null;
    res.on('error', function(err) {
      failure = err;
    });

    res.on('searchEntry', function(entry) {
      newUser.name = entry.object.displayName;
      newUser.email = entry.object.mail;
    });

    res.on('end', function(result) {
      if (failure) {
        return callback(failure);
      }

      return callback(null, newUser);
    });
  });
}

// Attempts to bind to ldap with the given credentials.  Calls the callback method with either null
// (successful bind) or an error object - either from local problems or an error returned by the
// LDAP library returned (unsuccessful bind).
function bind(auth, callback) {
  // Get an LDAP connection
  LDAPAuth.connect();

  // Only check LDAP if we managed to get a working client
  if (!LDAPAuth.client) {
    // If we got here, something went very wrong with the LDAP connection
    return callback({message: "LDAP connection was missing in authentication attempt", name: "MissingConnection"});
  }

  // Make sure we don't crash when bad data is passed in
  if (!auth || !auth.password || !auth.user) {
    return callback({message: "Bad credentials provided", name: "BadCredentials"});
  }

  LDAPAuth.client.bind(LDAPAuth.config.bindDNFormat.replace(LDAPAuth.USER_ID, auth.user), auth.password, function(err) {
    if (err) {
      return callback(err)
    }

    // Success!
    return callback(null);
  });
}

// Alerts the UI that we want name and password on the form
function clientUI(locals) {
  locals.auth = true;
}

/**
 * HELPER METHODS
 */

// Returns an array of error messages when configuration isn't valid
function validateConfiguration() {
  var errors = [];
  var config = LDAPAuth.config;

  if (!config) {
    return ["No configuration has been loaded"];
  }

  if (!config.hostname) {
    errors.push("Hostname is required");
  }

  if (!config.bindDNFormat) {
    errors.push("Bind DN format is required");
  }
  else if (config.bindDNFormat.indexOf(LDAPAuth.USER_ID) == -1) {
    errors.push("Invalid bindDN format - missing \"" + LDAPAuth.USER_ID + "\"");
  }

  if (!config.baseDN) {
    errors.push("Base DN is required");
  }

  if (!config.presenterFilter) {
    errors.push("Presenter filter is required");
  }
  else if (config.presenterFilter.indexOf(LDAPAuth.USER_ID) == -1) {
    errors.push("Invalid presenter filter format - missing \"" + LDAPAuth.USER_ID + "\"");
  }

  if (!config.clientFilter) {
    errors.push("Client filter is required");
  }
  else if (config.clientFilter.indexOf(LDAPAuth.USER_ID) == -1) {
    errors.push("Invalid client filter format - missing \"" + LDAPAuth.USER_ID + "\"");
  }

  return errors;
}

// Connects the ldap client if it has configuration
function connect() {
  var errors = LDAPAuth.validateConfiguration();
  var errorCount = errors.length;
  if (errorCount > 0) {
    api.logger.error("LDAP configuration error, connect() aborted:");
    for(var i = 0; i < errorCount; i++) {
      api.logger.error("* ", errors[i]);
    }

    return;
  }

  LDAPAuth.client = ldap.createClient({url: LDAPAuth.config.hostname});
  api.logger.info("LDAP client connected to " + LDAPAuth.config.hostname);
}

// Disconnects the ldap client if it's connected
function disconnect() {
  if (LDAPAuth.client) {
    api.logger.info("LDAP client disconnecting");
    LDAPAuth.client.unbind();
    LDAPAuth.client = null;
  }
}

/**
 * Stores config data passed in by app
 */
<<<<<<< HEAD
function loadConfig(data) {
  console.log("LDAP client got config: " + util.inspect(data));
=======
function setConfig(data) {
  api.logger.info("LDAP client got config: " + util.inspect(data));
>>>>>>> 98cdf86a

  // Make sure we only copy in relevant information - no need to get id, plugin name, or any other
  // potential data that the DB might throw our way
  LDAPAuth.config = {
    hostname: data.hostname,
    bindDNFormat: data.bindDNFormat,
    baseDN: data.baseDN,
    presenterFilter: data.presenterFilter,
    clientFilter: data.clientFilter,
  }
}<|MERGE_RESOLUTION|>--- conflicted
+++ resolved
@@ -16,6 +16,7 @@
 
 // Handlers
 var plugin = {
+  enable:           onEnable,
   configMenuInputs: configMenu,
   loadConfig:       loadConfig
 };
@@ -26,24 +27,18 @@
   clientAuth:       clientAuth
 };
 
+// Alias to eventually hold the parent app's api
 var api;
 
 module.exports = exports;
-<<<<<<< HEAD
 module.exports.plugin = plugin;
 module.exports.auth = auth;
-=======
-module.exports.handlers = handlers;
-module.exports.onEnable = function() {
-  console.log("enabled");
-  api = module.exports.pluginManager.api;
-}
->>>>>>> 98cdf86a
 
 // Object encompassing global methods and data - this is to help facilitate testing, but it's
 // starting to look like this should have been an object from the get-go.
 var LDAPAuth = {
   bind: bind,
+  onEnable: onEnable,
   findLocalUser: findLocalUser,
   importLocalUser: importLocalUser,
   configMenu: configMenu,
@@ -77,6 +72,12 @@
  * EVENT HANDLERS
  */
 
+// Aliases the plugin API on enable
+function onEnable() {
+  console.log("enabled");
+  api = module.exports.pluginManager.api;
+}
+
 // Event handler - hit when the app requests this plugin's configuration menu
 function configMenu(menu) {
   api.logger.info("Configuration menu requested: ", util.inspect(menu));
@@ -385,13 +386,8 @@
 /**
  * Stores config data passed in by app
  */
-<<<<<<< HEAD
 function loadConfig(data) {
-  console.log("LDAP client got config: " + util.inspect(data));
-=======
-function setConfig(data) {
   api.logger.info("LDAP client got config: " + util.inspect(data));
->>>>>>> 98cdf86a
 
   // Make sure we only copy in relevant information - no need to get id, plugin name, or any other
   // potential data that the DB might throw our way
